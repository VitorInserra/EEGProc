import numpy as np
import pandas as pd
import pywt
from math import log2, floor
from scipy.signal import welch
from .preprocessing import bandpass_filter, apply_detrend, FREQUENCY_BANDS
from PyEMD import EMD


"""SPECTRAL ENTROPY"""


def psd_bandpowers(
    df: pd.DataFrame,
    fs: float,
    bands: dict[str, tuple[float, float]] = FREQUENCY_BANDS,
    window_sec: float = 4.0,
    overlap: float = 0.5,
    detrend: str | None = "constant",
) -> pd.DataFrame:
    df = apply_detrend(detrend, df)

    band_keys = set(bands.keys())
    col_band, col_chan = {}, {}
    for col in df.columns:
        parts = col.rsplit("_", 1)
        if len(parts) == 2 and parts[1] in band_keys:
            col_band[col] = parts[1]
            col_chan[col] = parts[0]
    if not col_band:
        raise ValueError(
            "No columns named like '{channel}_{band}' with band in FREQUENCY_BANDS."
        )
    df = df[list(col_band.keys())]

    data = df.to_numpy(dtype=float, copy=False)
    n_samples, n_cols = data.shape
    nperseg = int(round(window_sec * fs))
    if nperseg <= 8:
        raise ValueError("window_sec too small for given fs; increase window_sec.")
    if not (0.0 <= overlap < 1.0):
        raise ValueError("overlap must be in [0.0, 1.0).")
    hop = int(round(nperseg * (1.0 - overlap)))
    if hop <= 0:
        raise ValueError("overlap too large; hop size must be >= 1 sample.")
    if nperseg > n_samples:
        return pd.DataFrame(columns=list(df.columns))

    band_to_idx = {}
    for i, col in enumerate(df.columns):
        band_to_idx.setdefault(col_band[col], []).append(i)

    rows = []
    for start in range(0, n_samples - nperseg + 1, hop):
        seg = data[start : start + nperseg, :]

        f, psd = welch(
            seg,
            fs=fs,
            window="hann",
            nperseg=nperseg,
            noverlap=0,
            detrend=False,
            scaling="density",
            return_onesided=True,
            axis=0,
        )

        row = {}
        for band, idxs in band_to_idx.items():
            lo, hi = bands[band]
            m = (f >= lo) & (f <= hi)
            if not m.any():
                for j in idxs:
                    row[df.columns[j]] = 0.0
                continue

            band_power = np.trapezoid(psd[m][:, idxs], f[m], axis=0)
            for k, j in enumerate(idxs):
                row[df.columns[j]] = float(band_power[k])

        rows.append(row)

    return pd.DataFrame(rows, columns=list(df.columns))


def shannons_entropy(
    df: pd.DataFrame,
    fs: float,
    bands: dict[str, tuple[float, float]] = FREQUENCY_BANDS,
    window_sec: float = 4.0,
    overlap: float = 0.5,
    eps: float = 1e-300,  # avoids 0 denominators and log(0)
    detrend: str | None = "constant",
) -> pd.DataFrame:
    df = apply_detrend(detrend, df)
    band_keys = set(bands.keys())
    col_band = {}
    for col in df.columns:
        parts = col.rsplit("_", 1)
        if len(parts) == 2 and parts[1] in band_keys:
            col_band[col] = parts[1]
    if not col_band:
        raise ValueError(
            "No columns named like '{channel}_{band}' with band in FREQUENCY_BANDS."
        )
    df = df[list(col_band.keys())]

    data = df.to_numpy(dtype=float, copy=False)
    n_samples, n_cols = data.shape
    nperseg = int(round(window_sec * fs))
    if nperseg <= 8:
        raise ValueError("window_sec too small for given fs; increase window_sec.")
    if not (0.0 <= overlap < 1.0):
        raise ValueError("overlap must be in [0.0, 1.0).")
    hop = int(round(nperseg * (1.0 - overlap)))
    if hop <= 0:
        raise ValueError("overlap too large; hop size must be >= 1 sample.")
    if nperseg > n_samples:
        return pd.DataFrame(columns=[f"{c}_entropy" for c in df.columns])

    band_to_idx = {}
    for i, col in enumerate(df.columns):
        band_to_idx.setdefault(col_band[col], []).append(i)

    rows = []
    for start in range(0, n_samples - nperseg + 1, hop):
        seg = data[start : start + nperseg, :]

        f, psd = welch(
            seg,
            fs=fs,
            window="hann",
            nperseg=nperseg,
            noverlap=0,
            detrend=False,
            scaling="density",
            return_onesided=True,
            axis=0,
        )

        row = {}
        for band, idxs in band_to_idx.items():
            lo, hi = bands[band]
            m = (f >= lo) & (f <= hi)
            count = int(np.count_nonzero(m))
            if count < 2:
                for j in idxs:
                    row[f"{df.columns[j]}_entropy"] = np.nan
                continue

            band_power = psd[m][:, idxs]
            totals = np.sum(band_power, axis=0)
            valid = np.isfinite(totals) & (totals > 0)

            p = np.empty_like(band_power)
            p[:, valid] = band_power[:, valid] / totals[valid]
            p[:, ~valid] = np.nan
            p = np.clip(p, eps, 1.0)

            H = -np.nansum(p * np.log2(p), axis=0)
            H /= np.log2(count)

            for k, j in enumerate(idxs):
                row[f"{df.columns[j]}_entropy"] = (
                    float(H[k]) if np.isfinite(H[k]) else np.nan
                )

        rows.append(row)

    return pd.DataFrame(rows, columns=[f"{c}_entropy" for c in df.columns])


"""HJORTH PARAMETRIZATION"""


def hjorth_params(
    df: pd.DataFrame,
    fs: float,
    window_sec: float = 4.0,
    overlap: float = 0.5,
    detrend: str | None = "constant",
    eps: float = 1e-300,
) -> pd.DataFrame:
    """
    Compute Hjorth parameters per window for each numeric column in a band-passed EEG DataFrame.

    Returns a DataFrame with multiple rows (one per window):
      <col>_activity, <col>_mobility, <col>_complexity

    Parameters
    df : DataFrame (samples df channels/bands)
    fs : float            sampling rate in Hz
    window_sec : float    window length in seconds
    step_sec : float      step between windows in seconds; defaults to window_sec (no overlap)
    detrend : {"constant", "linear" ,None}
    eps : float           numerical guard
    """
    df = apply_detrend(detrend, df)

    cols = list(df.columns)
    data = df.to_numpy(dtype=float)
    n_samples, n_cols = data.shape

    win = int(round(window_sec * fs))
    if win < 3:
        raise ValueError(
            "window_sec too small (need >= 3 samples for second differences)."
        )
    if not (0.0 <= overlap < 1.0):
        raise ValueError("overlap must be in [0.0, 1.0).")

    hop = int(round(win * (1.0 - overlap)))
    if hop <= 0:
        raise ValueError("overlap too large; hop size must be >= 1 sample.")

    rows = []
    starts = range(0, n_samples - win + 1, hop)
    for i0 in starts:
        i1 = i0 + win
        seg = data[i0:i1, :]
        if seg.shape[0] < 3:
            continue

        act = np.nanvar(seg, axis=0, ddof=0)

        dx = np.diff(seg, n=1, axis=0)
        ddx = np.diff(seg, n=2, axis=0)

        var_dx = np.nanvar(dx, axis=0, ddof=0)
        var_ddx = np.nanvar(ddx, axis=0, ddof=0)

        mob = np.sqrt((var_dx + eps) / (act + eps))
        mob_dx = np.sqrt((var_ddx + eps) / (var_dx + eps))
        comp = mob_dx / (mob + eps)

        row = {}

        for k, c in enumerate(cols):
            row[f"{c}_activity"] = float(act[k]) if np.isfinite(act[k]) else np.nan
            row[f"{c}_mobility"] = float(mob[k]) if np.isfinite(mob[k]) else np.nan
            row[f"{c}_complexity"] = float(comp[k]) if np.isfinite(comp[k]) else np.nan
        rows.append(row)

    return pd.DataFrame(rows)


"""WAVELET FEATURES"""


def choose_dwt_level(n_samples: int, fs: float, wavelet: str, min_freq: float) -> int:
    max_lvl = pywt.dwt_max_level(n_samples, pywt.Wavelet(wavelet).dec_len)
    target = max(1, floor(log2(fs / max(min_freq, 1e-6)) - 1))
    return max(1, min(max_lvl, target))


def dwt_subband_ranges(fs: float, level: int) -> dict[str, tuple[float, float]]:
    bands: dict[str, tuple[float, float]] = {}
    for j in range(1, level + 1):
        f_hi = fs / (2**j)
        f_lo = fs / (2 ** (j + 1))
        bands[f"D{j}"] = (f_lo, f_hi)
    bands[f"A{level}"] = (0.0, fs / (2 ** (level + 1)))
    return bands


def _overlap(a: tuple[float, float], b: tuple[float, float]) -> float:
    lo = max(a[0], b[0])
    hi = min(a[1], b[1])
    return max(0.0, hi - lo)


def wavelet_band_energy(
    df: pd.DataFrame,
    fs: float,
    bands: dict[str, tuple[float, float]],
    wavelet: str = "db4",
    mode: str = "periodization",
    window_sec: float = 4.0,
    overlap: float = 0.5,
) -> pd.DataFrame:
    df = df.select_dtypes(include=[np.number])

    n_samples = len(df)
    nperseg = int(round(window_sec * fs))
    if nperseg <= 8:
        raise ValueError("window_sec too small for given fs; increase window_sec.")
    if not (0.0 <= overlap < 1.0):
        raise ValueError("overlap must be in [0.0, 1.0).")
    hop = int(round(nperseg * (1.0 - overlap)))
    if hop <= 0:
        raise ValueError("overlap too large; hop size must be >= 1 sample.")
    if nperseg > n_samples:
        return pd.DataFrame(
            columns=[f"{ch}_{b}_wenergy" for ch in df.columns for b in bands]
        )

    min_band_lo = min(lo for lo, _ in bands.values())
    L = choose_dwt_level(
        n_samples=nperseg, fs=fs, wavelet=wavelet, min_freq=min_band_lo
    )
    sub_ranges = dwt_subband_ranges(fs, L)

    cols = [f"{ch}_{b}_wenergy" for ch in df.columns for b in bands]
    rows = []

    for start in range(0, n_samples - nperseg + 1, hop):
        win = df.iloc[start : start + nperseg]
        row: dict[str, float] = {}

        for ch in df.columns:
            y = win[ch].to_numpy(dtype=float, copy=False)

            coeffs = pywt.wavedec(
                y, wavelet=wavelet, level=L, mode=mode
            )
            wv_coeff_approx = coeffs[0]
            wv_coeff_details = coeffs[1:]

            levels: dict[str, float] = {}
            for idx, c in enumerate(wv_coeff_details):
                j = L - idx
                levels[f"D{j}"] = float(np.sum(c.astype(float) ** 2))
            levels[f"A{L}"] = float(np.sum(wv_coeff_approx.astype(float) ** 2))

            band_energy = {name: 0.0 for name in bands}
            for sub_name, energy_sub in levels.items():
                f_lo, f_hi = sub_ranges[sub_name]
                width = (f_hi - f_lo) or 1.0
                if width <= 0:
                    continue
                for band_name, (band_lo, band_hi) in bands.items():
                    olap = _overlap((f_lo, f_hi), (band_lo, band_hi))
                    if olap > 0:
                        band_energy[band_name] += energy_sub * (olap / width)

            for band_name, e in band_energy.items():
                row[f"{ch}_{band_name}_wenergy"] = float(e)

        rows.append(row)

    return pd.DataFrame(rows, columns=cols)


def wavelet_entropy(
    wv_band_energy_df: pd.DataFrame,
    bands: dict[str, tuple[float, float]],
    normalize: bool = True,
    eps: float = 1e-300,
) -> pd.DataFrame:
    df = wv_band_energy_df.select_dtypes(include=[np.number]).copy()

    band_list = list(bands.keys())
    K = len(band_list)
    norm = np.log(K) if (normalize and K > 1) else 1.0

    channel_to_cols: dict[str, list[str]] = {}
    for col in df.columns:
        if not col.endswith("_wenergy"):
            continue
        core = col[:-8]
        if "_" not in core:
            continue
        ch, b = core.rsplit("_", 1)
        if b in bands:
            channel_to_cols.setdefault(ch, [None] * K)

    if not channel_to_cols:
        raise ValueError(
            "No columns with pattern '{channel}_{band}_wenergy' matching provided bands."
        )

    for col in df.columns:
        if not col.endswith("_wenergy"):
            continue
        core = col[:-8]
        if "_" not in core:
            continue
        ch, b = core.rsplit("_", 1)
        if ch in channel_to_cols and b in bands:
            idx = band_list.index(b)
            channel_to_cols[ch][idx] = col

    out_cols = [f"{ch}_wentropy" for ch in channel_to_cols.keys()]
    rows = []

    for i in range(len(df)):
        row_out = {}
        for ch, cols_in_order in channel_to_cols.items():
            vals = []
            for c in cols_in_order:
                if c is None:
                    vals.append(0.0)
                else:
                    v = df.iat[i, df.columns.get_loc(c)]
                    vals.append(float(v) if np.isfinite(v) else 0.0)

            total = float(np.nansum(vals))
            total = total if (np.isfinite(total) and total > 0) else eps

            p = np.asarray(vals, dtype=float) / total
            p = np.clip(p, eps, 1.0)
            p /= p.sum()

            H = -np.sum(p * np.log(p))
            row_out[f"{ch}_wentropy"] = float(H / (norm or 1.0))
        rows.append(row_out)

    return pd.DataFrame(rows, columns=out_cols)


"""IMF FEATURES"""
<<<<<<< HEAD


=======
>>>>>>> afa237f4
def imf_band_energy(
    df: pd.DataFrame,
    fs: float,
    imf_to_band: list[str] = ["delta", "theta", "alpha", "betaL", "betaH", "gamma"],
    window_sec: float = 4.0,
    overlap: float = 0.5,
    EMD_kwargs: dict = {},
) -> pd.DataFrame:

    df = df.select_dtypes(include=[np.number])

    n_samples = len(df)
    nperseg = int(round(window_sec * fs))

    if nperseg <= 8:
        raise ValueError("window_sec too small for given fs; increase window_sec.")
    if not (0.0 <= overlap < 1.0):
        raise ValueError("overlap must be in [0.0, 1.0).")
    hop = int(round(nperseg * (1.0 - overlap)))
    if hop <= 0:
        raise ValueError("overlap too large; hop size must be >= 1 sample.")
    if nperseg > n_samples:
        cols = [f"{ch}_{band}_imfenergy" for ch in df.columns for band in imf_to_band]
        return pd.DataFrame(columns=cols)

    max_imf_needed = int(len(imf_to_band))
    cols = [f"{ch}_{band}_imfenergy" for ch in df.columns for band in imf_to_band]

    emd = EMD(**(EMD_kwargs))

    rows = []
    row: dict[str, float] = {}

    emd._imf_cumsums = {}

    for ch in df.columns:
        y_full = df[ch].to_numpy(dtype=float, copy=False).astype(float, copy=False)
        imfs_full = emd.emd(y_full, max_imf=max_imf_needed)
        sq = imfs_full**2
        cumsq = np.hstack(
            [np.zeros((sq.shape[0], 1), dtype=sq.dtype), np.cumsum(sq, axis=1)]
        )

        emd._imf_cumsums[ch] = (imfs_full, cumsq)

    for start in range(0, n_samples - nperseg + 1, hop):
        end = start + nperseg
        row: dict[str, float] = {}

        for ch in df.columns:
            e_win = emd._imf_cumsums[ch][1][:, end] - emd._imf_cumsums[ch][1][:, start]

            for imf_idx in range(len(imf_to_band)):
                e = float(e_win[imf_idx]) if imf_idx < e_win.shape[0] else 0.0
                row[f"{ch}_{imf_to_band[imf_idx]}_imfenergy"] = e

        rows.append(row)

    return pd.DataFrame(rows, columns=cols)


def imf_entropy(
    imf_energy_df: pd.DataFrame,
    bands: list[str] = ["delta", "theta", "alpha", "betaL", "betaH", "gamma"],
    normalize: bool = True,
    eps: float = 1e-300,
) -> pd.DataFrame:
    df = imf_energy_df.select_dtypes(include=[np.number])

    k = len(bands)
    norm = np.log(k) if (normalize and k > 1) else 1.0

    channel_to_cols: dict[str, list[str]] = {}
    suffix = "_imfenergy"

    for col in df.columns:
        if not col.endswith(suffix):
            continue
        ch_band = col[: -len(suffix)]
        if "_" not in ch_band:
            continue
        ch, band = ch_band.rsplit("_", 1)
        if band in bands:
            channel_to_cols.setdefault(ch, [None] * k)

    for col in df.columns:
        if not col.endswith(suffix):
            continue
        core = col[: -len(suffix)]
        if "_" not in core:
            continue
        ch, band = core.rsplit("_", 1)
        if ch in channel_to_cols and band in bands:
            channel_to_cols[ch][bands.index(band)] = col

    out_cols = [f"{ch}_imfentropy" for ch in channel_to_cols.keys()]
    rows: list[dict[str, float]] = []

    for i in range(len(df)):
        row_out: dict[str, float] = {}
        for ch, cols_in_order in channel_to_cols.items():
            vals = []
            for c in cols_in_order:
                v = df.iat[i, df.columns.get_loc(c)]
                vals.append(float(v) if np.isfinite(v) else 0.0)

            total = float(np.nansum(vals))
            if not (np.isfinite(total) and total > 0):
                row_out[f"{ch}_imfentropy"] = np.nan
                continue

            p = np.asarray(vals, dtype=float) / total
            p = np.clip(p, eps, 1.0)
            p /= p.sum()
            H = -np.sum(p * np.log(p))
            row_out[f"{ch}_imfentropy"] = float(H / (norm or 1.0))

        rows.append(row_out)

    return pd.DataFrame(rows, columns=out_cols)


if __name__ == "__main__":
    FS = 128
    csv_path = "DREAMER.csv"
    chunk_iter = pd.read_csv(csv_path, chunksize=1)
    first_chunk = next(chunk_iter)

    dreamer_df = []

    for chunk in pd.read_csv(csv_path, chunksize=10000):
        dreamer_df.append(chunk)

    dreamer_df = pd.concat(dreamer_df, ignore_index=True)

    for patient_id in dreamer_df["patient_index"].unique():
        for video_id in dreamer_df["video_index"].unique():
            mask = (dreamer_df["patient_index"] == patient_id) & (
                dreamer_df["video_index"] == video_id
            )
            eeg_df = dreamer_df.loc[mask, :]
            del eeg_df["patient_index"]
            del eeg_df["video_index"]

            # clean = bandpass_filter(
            #     eeg_df, FS, bands=FREQUENCY_BANDS, low=0.5, high=45.0, notch_hz=60
            # )
            # hj = hjorth_params(clean, FS)
            # psd_df = psd_bandpowers(clean, FS, bands=FREQUENCY_BANDS)
            # shannons_df = shannons_entropy(clean, FS, bands=FREQUENCY_BANDS)
<<<<<<< HEAD
            wt_df = wavelet_band_energy(eeg_df, FS, bands=FREQUENCY_BANDS)
            print("Energy", wt_df)
            wt_df = wavelet_entropy(wt_df, bands=FREQUENCY_BANDS)
            print("Entropy", wt_df)

            exit()
            # imf_df = imf_band_energy(eeg_df, FS)
            # imf_df = imf_entropy(imf_df)
=======
            # wt_df = wavelet_band_energy(eeg_df, FS, bands=FREQUENCY_BANDS)
            # print("Energy", wt_df)
            # wt_df = wavelet_entropy(wt_df, bands=FREQUENCY_BANDS)
            # print("Entropy", wt_df)

            imf_df = imf_band_energy(eeg_df, FS)
            print(imf_df)
            imf_df = imf_entropy(imf_df)
            print(imf_df)
            exit()
>>>>>>> afa237f4
<|MERGE_RESOLUTION|>--- conflicted
+++ resolved
@@ -410,11 +410,6 @@
 
 
 """IMF FEATURES"""
-<<<<<<< HEAD
-
-
-=======
->>>>>>> afa237f4
 def imf_band_energy(
     df: pd.DataFrame,
     fs: float,
@@ -565,16 +560,6 @@
             # hj = hjorth_params(clean, FS)
             # psd_df = psd_bandpowers(clean, FS, bands=FREQUENCY_BANDS)
             # shannons_df = shannons_entropy(clean, FS, bands=FREQUENCY_BANDS)
-<<<<<<< HEAD
-            wt_df = wavelet_band_energy(eeg_df, FS, bands=FREQUENCY_BANDS)
-            print("Energy", wt_df)
-            wt_df = wavelet_entropy(wt_df, bands=FREQUENCY_BANDS)
-            print("Entropy", wt_df)
-
-            exit()
-            # imf_df = imf_band_energy(eeg_df, FS)
-            # imf_df = imf_entropy(imf_df)
-=======
             # wt_df = wavelet_band_energy(eeg_df, FS, bands=FREQUENCY_BANDS)
             # print("Energy", wt_df)
             # wt_df = wavelet_entropy(wt_df, bands=FREQUENCY_BANDS)
@@ -584,5 +569,4 @@
             print(imf_df)
             imf_df = imf_entropy(imf_df)
             print(imf_df)
-            exit()
->>>>>>> afa237f4
+            exit()